--- conflicted
+++ resolved
@@ -1283,13 +1283,10 @@
     mut db: DB,
 ) -> WebResult<impl Reply> {
     println!("webauthn_register_finish_handler() {:?}", &body);
-<<<<<<< HEAD
     let user: User = match db.get_user(&username).await {
         Ok(user) => user,
         Err(e) => return Err(reject::custom(e)),
     };
-=======
->>>>>>> 6f27b451
     let wa_actor = webauthn::WebauthnActor::new(webauthn_default_config());
     match wa_actor.register(&mut db, &username, &body).await {
         Ok(()) => (),
